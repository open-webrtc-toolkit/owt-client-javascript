{
  "name": "owt-client-javascript",
  "title": "Open WebRTC Toolkit JavaScript SDK",
  "description": "Open WebRTC Toolkit JavaScript SDK",
  "version": "4.2.1",
  "homepage": "https://webrtc.intel.com",
  "author": "Intel WebRTC team",
  "contributors": [
    "Markus Chou <yue.y.zhou@intel.com>",
    "Xiaoyun Zhao <xiaoyun.zhao@intel.com>",
    "Jianjun Zhu <jianjun.zhu@intel.com>"
  ],
  "keywords": [
    "webrtc",
    "library",
    "sdk",
    "mcu"
  ],
  "devDependencies": {
    "@babel/core": "^7.1.2",
    "@babel/preset-env": "^7.1.0",
    "babelify": "^10.0.0",
    "chai-as-promised": "^7.1.1",
    "eslint-config-google": "^0.11.0",
    "grunt": "^1.0.4",
    "grunt-browserify": "^5.2.0",
    "grunt-cli": "~1.3.1",
    "grunt-contrib-clean": "~2.0.0",
    "grunt-contrib-compress": "~1.4.3",
    "grunt-contrib-concat": "~1.0.1",
    "grunt-contrib-connect": "^2.0.0",
    "grunt-contrib-copy": "~1.0.0",
    "grunt-contrib-jshint": "^2.0.0",
    "grunt-contrib-uglify-es": "git+https://github.com/gruntjs/grunt-contrib-uglify.git#ccb95a70cad6a4e9e902d3bd5d0e38a4de09a1e1",
    "grunt-eslint": "^21.0.0",
<<<<<<< HEAD
    "grunt-jsdoc": "^2.3.1",
=======
    "grunt-jsdoc": "^2.4.0",
>>>>>>> 6aac12a8
    "grunt-string-replace": "~1.3.1",
    "ink-docstrap": "^1.3.2",
    "sinon": "^7.1.1"
  },
  "engines": {
    "node": ">=4.0"
  },
  "scripts": {
    "postinstall": "cd scripts && grunt prepare"
  }
}<|MERGE_RESOLUTION|>--- conflicted
+++ resolved
@@ -33,11 +33,7 @@
     "grunt-contrib-jshint": "^2.0.0",
     "grunt-contrib-uglify-es": "git+https://github.com/gruntjs/grunt-contrib-uglify.git#ccb95a70cad6a4e9e902d3bd5d0e38a4de09a1e1",
     "grunt-eslint": "^21.0.0",
-<<<<<<< HEAD
-    "grunt-jsdoc": "^2.3.1",
-=======
     "grunt-jsdoc": "^2.4.0",
->>>>>>> 6aac12a8
     "grunt-string-replace": "~1.3.1",
     "ink-docstrap": "^1.3.2",
     "sinon": "^7.1.1"
